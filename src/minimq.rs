--- conflicted
+++ resolved
@@ -1,29 +1,6 @@
 // Minimal MQTT v5.0 client implementation
 
-<<<<<<< HEAD
-use crate::properties::{
-    Data,
-    property_data,
-    SUBSCRIPTION_IDENTIFIER,
-    RESPONSE_TOPIC,
-    CORRELATION_DATA
-};
-
-use core::cmp::min;
-
-// Maximum supported packet size
-const PACKET_MAX: usize = 900;
-
-struct Packet {
-    data: [u8; PACKET_MAX],
-    start: usize,
-    end: usize
-}
-
-impl Packet {
-=======
 use enum_iterator::IntoEnumIterator;
->>>>>>> d88213c2
 
 use crate::{
     packet_writer::PacketWriter,
@@ -252,32 +229,11 @@
         Ok(size)
     }
 
-<<<<<<< HEAD
-    pub fn state(&self) -> ProtocolState { self.s }
-
-    pub fn connect(&mut self, client_id: &[u8], keep_alive: u16) -> &[u8] {
-        assert!(self.s == ProtocolState::Close);
-        let client = if client_id.len() > CLIENT_ID_MAX {
-            &client_id[..CLIENT_ID_MAX]
-        } else {
-            client_id
-        };
-
-        self.p = msg_connect(
-            0b10, // Clean Start
-            keep_alive,
-            &client,
-        );
-        self.s = ProtocolState::Connect;
-        self.p.buf()
-    }
-=======
     pub fn receive(&mut self, stream: &[u8]) -> Result<usize, Error> {
         match self.packet_reader.slurp(stream) {
             Err(error) => {
                 // If we got a generic error, reset the packet reader.
                 self.packet_reader.reset();
->>>>>>> d88213c2
 
                 Err(error)
             },
