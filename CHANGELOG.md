--- conflicted
+++ resolved
@@ -9,11 +9,8 @@
 keep-alive interval
 * Updating tests to use `std-embedded-time`
 * Fixing main docs.
-<<<<<<< HEAD
+* Added support for publishing with QoS 1
 * Refactoring network stack management into a separate container class
-=======
-* Added support for publishing with QoS 1
->>>>>>> 85ba9657
 
 # Version 0.3.0
 Version 0.3.0 was published on 2021-08-06
