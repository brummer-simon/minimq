--- conflicted
+++ resolved
@@ -6,12 +6,9 @@
 
 ## Added
 ## Fixed
-<<<<<<< HEAD
 * Made `mqtt_client` module public to correct documentation
-=======
 * Partial packet writes no longer cause the connection to the broker to break down.
   [#74](https://github.com/quartiq/minimq/issues/74)
->>>>>>> 337ba21c
 
 # Version [0.5.1]
 Version 0.5.1 was published on 2021-12-07
